--- conflicted
+++ resolved
@@ -42,11 +42,7 @@
        CASE WHEN THEN ELSE END CHANGE MODIFY DELAYED ENUM FOR SHARE MODE LOCK
        OF WITH NOWAIT ACTION NO IS INTERVAL SUBSTRING DIV MOD CONVERT LAG LEAD OVER
        FIRST_VALUE LAST_VALUE NTH_VALUE PARTITION ROWS RANGE UNBOUNDED PRECEDING FOLLOWING CURRENT ROW
-<<<<<<< HEAD
-       CAST GENERATED ALWAYS VIRTUAL STORED DOUBLECOLON
-=======
-       CAST GENERATED ALWAYS VIRTUAL STORED STATEMENT
->>>>>>> 7ff96181
+       CAST GENERATED ALWAYS VIRTUAL STORED STATEMENT DOUBLECOLON
 %token FUNCTION PROCEDURE LANGUAGE RETURNS OUT INOUT BEGIN COMMENT
 %token MICROSECOND SECOND MINUTE HOUR DAY WEEK MONTH QUARTER YEAR
        SECOND_MICROSECOND MINUTE_MICROSECOND MINUTE_SECOND
@@ -217,14 +213,15 @@
 
 table_list: src=source joins=join_source* { (src,joins) }
 
-<<<<<<< HEAD
 anyorder(X,Y): x=X y=Y | y=Y x=X { x,y }
 inner_join: either(CROSS,INNER)? { Schema.Join.Inner }
 left_join: anyorder(LEFT,OUTER?) { Schema.Join.Left }
 right_join: anyorder(RIGHT,OUTER?) { Schema.Join.Right }
 full_join: anyorder(FULL,OUTER?) { Schema.Join.Full }
+straight_join: STRAIGHT_JOIN { Schema.Join.Inner }
 natural(join): j=anyorder(NATURAL,join) JOIN src=source { src, snd j, Schema.Join.Natural }
 cond(join): j=join JOIN src=source c=join_cond { src, j, c }
+straight_cond(join): j=join src=source c=join_cond { src, j, c }
 
 join_source: COMMA src=source c=join_cond { src, Schema.Join.Inner, c }
            | j=natural(left_join)
@@ -235,21 +232,11 @@
            | j=cond(right_join)
            | j=cond(full_join)
            | j=cond(inner_join) { j }
+           | j=straight_cond(straight_join) { j }
 
 join_cond: ON e=expr { On e }
          | USING l=sequence(IDENT) { Using l }
          | (* *) { Default }
-=======
-join_source: NATURAL maybe_join_type JOIN src=source { src,`Natural }
-           | CROSS JOIN src=source { src,`Cross }
-           | qualified_join src=source cond=join_cond { src,cond }
-
-qualified_join: COMMA | maybe_join_type JOIN { } | STRAIGHT_JOIN { }
-
-join_cond: ON e=expr { `Search e }
-         | USING l=sequence(IDENT) { `Using l }
-         | (* *) { `Default }
->>>>>>> 7ff96181
 
 source1: table_name { `Table $1 }
        | LPAREN s=select_stmt RPAREN { `Select s }
