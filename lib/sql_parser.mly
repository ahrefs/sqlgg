--- conflicted
+++ resolved
@@ -417,19 +417,11 @@
     | CONVERT LPAREN e=expr USING IDENT RPAREN { e }
     | CONVERT LPAREN e=expr COMMA t=sql_type RPAREN
     | CAST LPAREN e=expr AS t=sql_type RPAREN { Fun (Ret t, [e]) }
-<<<<<<< HEAD
-    | f=IDENT LPAREN p=func_params RPAREN { Fun (Function.lookup f (List.length p), p) }
+    | f=table_name LPAREN p=func_params RPAREN { Fun (Function.lookup f.tn (List.length p), p) } (* FIXME lookup functions with namespace *)
     | e=expr IS NOT? NULL { poly (strict Bool) [e] }
     | e1=expr IS NOT? distinct_from? e2=expr { poly (strict Bool) [e1;e2] }
     | e=expr mnot(BETWEEN) a=expr AND b=expr { poly (depends Bool) [e;a;b] }
     | mnot(EXISTS) LPAREN select=select_stmt RPAREN { Fun (F (Typ (strict Bool), [Typ (depends Any)]),[SelectExpr (select,`Exists)]) }
-=======
-    | f=table_name LPAREN p=func_params RPAREN { Fun (Function.lookup f.tn (List.length p), p) } (* FIXME lookup functions with namespace *)
-    | e=expr IS NOT? NULL { Fun (Ret Bool, [e]) }
-    | e1=expr IS NOT? distinct_from? e2=expr { poly Bool [e1;e2] }
-    | e=expr mnot(BETWEEN) a=expr AND b=expr { poly Bool [e;a;b] }
-    | mnot(EXISTS) LPAREN select=select_stmt RPAREN { Fun (F (Typ  Bool, [Typ Any]),[SelectExpr (select,`Exists)]) }
->>>>>>> 648d7060
     | CASE e1=expr? branches=nonempty_list(case_branch) e2=preceded(ELSE,expr)? END (* FIXME typing *)
       {
         let t_args =
