(** *)

open Printf
open ExtLib
open Prelude

module Type =
struct
  type kind =
    | Unit of [`Interval]
    | Int
    | Text
    | Blob
    | Float
    | Bool
    | Datetime
    | Decimal
    | Any (* FIXME - Top and Bottom ? *)
    [@@deriving eq, show{with_path=false}]
    (* TODO NULL is currently typed as Any? which actually is a misnormer *)

  type nullability =
  | Nullable (** can be NULL *)
  | Strict (** cannot be NULL *)
  | Depends (** unknown, to be determined *)
  [@@deriving eq, show{with_path=false}]

  type t = { t : kind; nullability : nullability; }[@@deriving eq, show{with_path=false}]

  let nullability nullability = fun t -> { t; nullability }
  let strict = nullability Strict
  let depends = nullability Depends
  let nullable = nullability Nullable
  let make_nullable { t; nullability=_ } = nullable t

  let (=) : t -> t -> bool = equal

  let show { t; nullability; } = show_kind t ^ (match nullability with Nullable -> "?" | Depends -> "??" | Strict -> "")
  let _ = pp
  let pp pf t = Format.pp_print_string pf (show t)

  let type_name t = show_kind t.t

  let is_any { t; nullability = _ } = equal_kind t Any

  let is_unit = function { t = Unit _; _ } -> true | _ -> false

  (** @return (subtype, supertype) *)
  let order_kind x y =
    if equal_kind x y then
      `Equal
    else
      match x,y with
      | Any, t | t, Any -> `Order (t,t)
      | Int, Float | Float, Int -> `Order (Int,Float)
      (* arbitrary decision : allow int<->decimal but require explicit cast for floats *)
      | Decimal, Int | Int, Decimal -> `Order (Int,Decimal)
      | Text, Blob | Blob, Text -> `Order (Text,Blob)
      | Int, Datetime | Datetime, Int -> `Order (Int,Datetime)
      | Text, Datetime | Datetime, Text -> `Order (Datetime,Text)
      | _ -> `No

  let order_nullability x y =
    match x,y with
    | Depends, Depends -> `Equal Depends
    | Nullable, Nullable -> `Equal Nullable
    | Strict, Strict -> `Equal Strict
    | Depends, n
    | n, Depends -> `Equal n (* Order ? *)
    | Strict, Nullable -> `Strict_Nullable
    | Nullable, Strict -> `Nullable_Strict

  let common_nullability = List.fold_left (fun acc t ->
    match acc, t.nullability with
    | _, Nullable
    | Nullable, _ -> Nullable
    | _, Strict
    | Strict, _ -> Strict
    | Depends, Depends -> Depends
    ) Depends

  let common_nullability l = match common_nullability l with Depends -> Strict | n -> n
  let undepend t nullability = if equal_nullability t.nullability Depends then { t with nullability } else t

  let common_type_ order x y =
    match order_nullability x.nullability y.nullability, order_kind x.t y.t with
    | _, `No -> None
    | `Equal nullability, `Order pair -> Some {t = order pair; nullability}
    | `Equal nullability, `Equal -> Some { x with nullability }
    | (`Nullable_Strict|`Strict_Nullable), `Equal -> Some (nullable x.t) (* FIXME need nullability order? *)
    | (`Nullable_Strict|`Strict_Nullable), `Order pair -> Some (nullable @@ order pair)

  let common_type_l_ order = function
  | [] -> None
  | t::ts -> List.fold_left (fun acc t -> match acc with None -> None | Some prev -> common_type_ order prev t) (Some t) ts

  let subtype = common_type_ fst
  let supertype = common_type_ snd
  let common_subtype = common_type_l_ fst
  let common_supertype = common_type_l_ snd

  let common_type = subtype

  let has_common_type x y = Option.is_some @@ subtype x y

  type tyvar = Typ of t | Var of int
  let string_of_tyvar = function Typ t -> show t | Var i -> sprintf "'%c" (Char.chr @@ Char.code 'a' + i)

  type func =
  | Group of t (* _ -> t *)
  | Agg (* 'a -> 'a *)
  | Multi of tyvar * tyvar (* 'a -> ... -> 'a -> 'b *)
  | Coalesce of tyvar * tyvar
  | Ret of kind (* _ -> t *) (* TODO eliminate *)
  | F of tyvar * tyvar list

  let monomorphic ret args = F (Typ ret, List.map (fun t -> Typ t) args)
  let fixed ret args = monomorphic (depends ret) (List.map depends args)

  let identity = F (Var 0, [Var 0])

  let pp_func pp =
    let open Format in
  function
  | Agg -> fprintf pp "|'a| -> 'a"
  | Group ret -> fprintf pp "|_| -> %s" (show ret)
  | Ret ret -> fprintf pp "_ -> %s" (show_kind ret)
  | F (ret, args) -> fprintf pp "%s -> %s" (String.concat " -> " @@ List.map string_of_tyvar args) (string_of_tyvar ret)
  | Multi (ret, each_arg) | Coalesce (ret, each_arg) -> fprintf pp "{ %s }+ -> %s" (string_of_tyvar each_arg) (string_of_tyvar ret)

  let string_of_func = Format.asprintf "%a" pp_func

  let is_grouping = function
  | Group _ | Agg -> true
  | Ret _ | F _ | Multi _ | Coalesce _ -> false
end

module Constraint =
struct
  type conflict_algo = | Ignore | Replace | Abort | Fail | Rollback
    [@@deriving show{with_path=false}, ord]

  type t = | PrimaryKey | NotNull | Null | Unique | Autoincrement | OnConflict of conflict_algo | WithDefault
    [@@deriving show{with_path=false}, ord]
end

module Constraints = struct
  include Set.Make(Constraint)
  let show s = [%derive.show: Constraint.t list] (elements s)
  let pp fmt s = Format.fprintf fmt "%s" (show s)
end

type attr = {name : string; domain : Type.t; extra : Constraints.t; }
  [@@deriving show {with_path=false}]

let make_attribute name kind extra =
  if Constraints.mem Null extra && Constraints.mem NotNull extra then fail "Column %s can be either NULL or NOT NULL, but not both" name;
  let domain = Type.{ t = Option.default Int kind; nullability = if List.exists (fun cstrt -> Constraints.mem cstrt extra) [NotNull; PrimaryKey] 
    then Strict else Nullable } in
  {name;domain;extra}

let unnamed_attribute domain = {name="";domain;extra=Constraints.empty}

module Schema =
struct
  type t = attr list
    [@@deriving show]

  exception Error of t * string  

  module Source = struct
    module Attr = struct 
      type 'a t = { attr: attr; sources: 'a list } [@@deriving show]
      
      let by_name name sattr = sattr.attr.name = name
    end
      
    type 'a t = 'a Attr.t list

    let find_by_name t name = List.find_all (Attr.by_name name) t

    let find t name =
      match find_by_name t name with
      | [x] -> x
      | [] -> raise (Error (List.map (fun i -> i.Attr.attr) t,"missing attribute : " ^ name))
      | _ -> raise (Error (List.map (fun i -> i.Attr.attr) t,"duplicate attribute : " ^ name))
     
    let mem_by_name t a =
      match find_by_name t a.Attr.attr.name with
      | [_] -> true
      | [] -> false
      | _ -> raise (Error (List.map (fun i -> i.Attr.attr) t,"duplicate attribute : " ^ a.attr.name))

    let sub_by_name l del = List.filter (fun x -> not (mem_by_name del x)) l

    let from_schema list = List.map (fun sattr -> sattr.Attr.attr) list
  end 

  let raise_error t fmt = Printf.ksprintf (fun s -> raise (Error (t,s))) fmt

  (** FIXME attribute case sensitivity? *)
  let by_name name = function attr -> attr.name = name
  let find_by_name t name = List.find_all (by_name name) t

  let find t name =
    match find_by_name t name with
    | [x] -> x
    | [] -> raise (Error (t,"missing attribute : " ^ name))
    | _ -> raise (Error (t,"duplicate attribute : " ^ name))

  let make_unique = List.unique ~cmp:(fun a1 a2 -> a1.name = a2.name && a1.name <> "")
  let is_unique t = List.length (make_unique t) = List.length t
  let check_unique t = is_unique t || raise (Error (t,"duplicate attributes"))

  let project names t = List.map (find t) names

  let change_inplace t before after =
    ignore (find t before);
    List.map (fun attr ->
      match by_name before attr with
      | true -> after
      | false -> attr ) t

  let exists t name =
    match (find t name : attr) with
    | _ -> true
    | exception _ -> false

  let rename t oldname newname =
    if not (exists t oldname) then raise @@ Error (t, "no such column : " ^ oldname);
    if exists t newname then raise @@ Error (t, "column already exists : " ^ newname);
    List.map (fun attr -> if attr.name = oldname then { attr with name = newname } else attr) t

  let to_string v = v |> List.map (fun attr -> sprintf "%s %s" (Type.show attr.domain) attr.name) |>
    String.concat ", " |> sprintf "[%s]"
  let names t = t |> List.map (fun attr -> attr.name) |> String.concat "," |> sprintf "[%s]"

  module Join = struct

    type 'a condition = On of 'a | Default | Natural | Using of string list [@@deriving show]
    type typ = Left | Right | Full | Inner [@@deriving show]

    let cross t1 t2 = t1 @ t2

    (* TODO check that attribute types match (ignoring nullability)? *)
    let natural t1 t2 =
      let (common,t1only) = List.partition (fun a -> Source.mem_by_name t2 a) t1 in
      Source.Attr.(
        if 0 = List.length common then 
          let t1_attrs = List.map (fun i -> i.attr) t1 in
          raise (Error (t1_attrs,"no common attributes for natural join of " ^
           (names (t1_attrs)) ^ " and " ^ (names (List.map (fun i -> i.attr) t2))))
      );
      common @ t1only @ Source.sub_by_name t2 common

    let using l t1 t2 =
      let common = List.map (Source.find t1) l in
      List.iter (fun a -> let _ = Source.find t2 a.Source.Attr.attr.name in ()) common;
      common @ Source.sub_by_name t1 common @ Source.sub_by_name t2 common

    let join typ cond a b =
      let nullable = List.map (fun data -> 
        Source.Attr.{data with attr={data.attr with domain = Type.make_nullable data.attr.domain}}) in
      let action = match cond with Default | On _ -> cross | Natural -> natural | Using l -> using l in
      match typ with
      | Inner -> action a b
      | Left -> action a (nullable b)
      | Right -> action (nullable a) b
      | Full -> action (nullable a) (nullable b)

  end

  let cross_all l = List.fold_left Join.cross [] l

  let compound t1 t2 =
    let open Source in
    let open Attr in
    if List.length t1 <> List.length t2 then 
      raise (Error (List.map (fun i -> i.attr) t1, (to_string (List.map (fun i -> i.attr) t1)) 
          ^ " differs in size to " ^ (to_string (List.map (fun i -> i.attr) t2))));
    let show_name i a =
      match a.name with
      | "" -> sprintf "column %d (of %d)" (i+1) (List.length t1)
      | s -> s
    in
    List.combine t1 t2
    |> List.mapi begin fun i (a1,a2) ->
      match Type.supertype a1.attr.domain a2.attr.domain with
      | Some t -> { a1 with attr = { a1.attr with domain=t } }
      | None -> raise (Error (List.map (fun i -> i.attr) t1, sprintf "Attributes do not match : %s of type %s and %s of type %s"
        (show_name i a1.attr) (Type.show a1.attr.domain)
        (show_name i a2.attr) (Type.show a2.attr.domain)))
    end

  let add t col pos =
    match find_by_name t col.name with
    | [] ->
      begin
      match pos with
      | `First -> col::t
      | `Default -> t @ [col]
      | `After name ->
        try
          let (i,_) = List.findi (fun _ attr -> by_name name attr) t in
          let (l1,l2) = List.split_nth (i+1) t in
          l1 @ (col :: l2)
        with
          Not_found -> raise (Error (t,"Can't insert column " ^ col.name ^ " after non-existing column " ^ name))
      end
    | _ -> raise (Error (t,"Already has column " ^ col.name))

  let drop t col =
    ignore (find t col);
    List.remove_if (by_name col) t

  let change t oldcol col pos =
    match pos with
    | `Default -> change_inplace t oldcol col
    | `First | `After _ -> add (drop t oldcol) col pos

  let to_string = show
  let print x = prerr_endline (to_string x)

end

type table_name = { db : string option; tn : string } [@@deriving show]
let show_table_name { db; tn } = match db with Some db -> sprintf "%s.%s" db tn | None -> tn
let make_table_name ?db tn = { db; tn }
type schema = Schema.t [@@deriving show]
type table = table_name * schema [@@deriving show]

let print_table out (name,schema) =
  IO.write_line out (show_table_name name);
  schema |> List.iter begin fun {name;domain;extra} ->
    IO.printf out "%10s %s %s\n" (Type.show domain) name (Constraints.show extra)
  end;
  IO.write_line out ""

(** optional name and start/end position in string *)
type param_id = { label : string option; pos : int * int; } [@@deriving show]
type param = { id : param_id; typ : Type.t; } [@@deriving show]
let new_param id typ = { id; typ; }
type params = param list [@@deriving show]
type ctor =
| Simple of param_id * var list option
| Verbatim of string * string
and var =
| Single of param
| SingleIn of param
| ChoiceIn of { param: param_id; kind : [`In | `NotIn]; vars: var list }
| Choice of param_id * ctor list
| TupleList of param_id * schema
[@@deriving show]
type vars = var list [@@deriving show]

type alter_pos = [ `After of string | `Default | `First ]
type alter_action = [
  | `Add of attr * alter_pos
  | `RenameTable of table_name
  | `RenameColumn of string * string
  | `RenameIndex of string * string
  | `Drop of string
  | `Change of string * attr * alter_pos
  | `None ]

type select_result = (schema * param list)

type direction = [ `Fixed | `Param of param_id ] [@@deriving show]

type int_or_param = [`Const of int | `Limit of param]
type limit_t = [ `Limit | `Offset ]
type col_name = {
  cname : string; (** column name *)
  tname : table_name option;
}
and limit = param list * bool
and nested = source * (source * Schema.Join.typ * join_condition) list
and source = [ `Select of select_full | `Table of table_name | `Nested of nested ] * table_name option (* alias *)
and join_condition = expr Schema.Join.condition
and select = {
  columns : column list;
  from : nested option;
  where : expr option;
  group : expr list;
  having : expr option;
}
and select_full = {
  select : select * select list;
  order : order;
  limit : limit option;
}
and order = (expr * direction option) list
and 'expr choices = (param_id * 'expr option) list
and expr =
  | Value of Type.t (** literal value *)
  | Param of param
  | Inparam of param
  | Choices of param_id * expr choices
  | InChoice of param_id * [`In | `NotIn] * expr
  | Fun of Type.func * expr list (** parameters *)
  | SelectExpr of select_full * [ `AsValue | `Exists ]
  | Column of col_name
  | Inserted of string (** inserted value *)
and column =
  | All
  | AllOf of table_name
  | Expr of expr * string option (** name *)
  [@@deriving show {with_path=false}]

type columns = column list [@@deriving show]

let expr_to_string = show_expr

type assignments = (col_name * expr) list

type insert_action =
{
  target : table_name;
  action : [ `Set of assignments option
           | `Values of (string list option * [ `Expr of expr | `Default ] list list option) (* column names * list of value tuples *)
           | `Param of (string list option * param_id)
           | `Select of (string list option * select_full) ];
  on_duplicate : assignments option;
}

type stmt =
| Create of table_name * [ `Schema of schema | `Select of select_full ]
| Drop of table_name
| Alter of table_name * alter_action list
| Rename of (table_name * table_name) list
| CreateIndex of string * table_name * string list (* index name, table name, columns *)
| Insert of insert_action
| Delete of table_name * expr option
| DeleteMulti of table_name list * nested * expr option
| Set of (string * expr) list * stmt option
| Update of table_name * assignments * expr option * order * param list (* where, order, limit *)
| UpdateMulti of source list * assignments * expr option
| Select of select_full
<<<<<<< HEAD
| CreateRoutine of string * Type.kind option * (string * Type.kind * expr option) list
=======
| CreateRoutine of table_name * Type.t option * (string * Type.t * expr option) list (* table_name represents possibly namespaced function name *)
>>>>>>> 648d7060

(*
open Schema

let test = [{name="a";domain=Type.Int}; {name="b";domain=Type.Int}; {name="c";domain=Type.Text};];;

let () = print test
let () = print (project ["b";"c";"b"] test)
let () = print (project ["b";"d"] test)
let () = print (rename test "a" "new_a")
*)

module Function : sig

val lookup : string -> int -> Type.func

val add : int -> Type.func -> string -> unit
val exclude : int -> string -> unit
val monomorphic : Type.t -> Type.t list -> string -> unit
val multi : ret:Type.tyvar -> Type.tyvar -> string -> unit
val multi_polymorphic : string -> unit
val add_multi: Type.func -> string -> unit
val sponge : Type.func

end = struct

let h = Hashtbl.create 10

let add_ narg typ name =
  let name = String.lowercase_ascii name in
  if Hashtbl.mem h (name,narg) then
    let func = match narg with None -> sprintf "%S" name | Some n -> sprintf "%S of %d arguments" name n in
    fail "Function %s already registered" func
  else
    Hashtbl.add h (name,narg) typ

let exclude narg name = add_ (Some narg) None name
let add_multi typ name = add_ None (Some typ) name
let add narg typ name = add_ (Some narg) (Some typ) name

let sponge = let open Type in let any = depends Any in Multi (Typ any, Typ any)

let lookup name narg =
  let name = String.lowercase_ascii name in
  match Hashtbl.find h (name,Some narg) with
  | None ->
    eprintfn "W: wrong number of arguments for known function %S, treating as untyped" name;
    sponge
  | Some t -> t
  | exception _ ->
  match Hashtbl.find h (name,None) with
  | None -> assert false
  | Some t -> t
  | exception _ ->
    eprintfn "W: unknown function %S of %d arguments, treating as untyped" name narg;
    sponge

let monomorphic ret args name = add (List.length args) Type.(monomorphic ret args) name
let multi_polymorphic name = add_multi Type.(Multi (Var 0, Var 0)) name
let multi ~ret args name = add_multi Type.(Multi (ret, args)) name

end

let () =
  let open Type in
  let open Function in
  let (||>) x f = List.iter f x in
  let int = strict Int in
  let float = strict Float in
  let text = strict Text in
  let datetime = strict Datetime in
  "count" |> add 0 (Group int); (* count( * ) - asterisk is treated as no parameters in parser *)
  "count" |> add 1 (Group int);
  "avg" |> add 1 (Group float);
  ["max";"min";"sum"] ||> add 1 Agg; (* TODO nullable, think no rows *)
  ["max";"min"] ||> multi_polymorphic; (* sqlite3 *)
  ["lower";"upper";"unhex";"md5";"sha";"sha1";"sha2"] ||> monomorphic text [text];
  "hex" |> monomorphic text [int];
  "length" |> monomorphic int [text];
  ["random"] ||> monomorphic int [];
  "floor" |> monomorphic int [float];
  "nullif" |> add 2 (F (Var 0 (* TODO nullable *), [Var 0; Var 0]));
  "ifnull" |> add 2 (F (Var 0, [Var 1; Var 0]));
  ["least";"greatest";] ||> multi_polymorphic;
  "strftime" |> exclude 1; (* requires at least 2 arguments *)
  ["concat";"concat_ws";"strftime"] ||> multi ~ret:(Typ text) (Typ text);
  "date" |> monomorphic datetime [datetime];
  "time" |> monomorphic text [datetime];
  "julianday" |> multi ~ret:(Typ float) (Typ text);
  "from_unixtime" |> monomorphic datetime [int];
  "from_unixtime" |> monomorphic text [int;text];
  ["pow"; "power"] ||> monomorphic float [float;int];
  "unix_timestamp" |> monomorphic int [];
  "unix_timestamp" |> monomorphic int [datetime];
  ["timestampdiff";"timestampadd"] ||> monomorphic int [strict @@ Unit `Interval;datetime;datetime];
  "any_value" |> add 1 (F (Var 0,[Var 0])); (* 'a -> 'a but not aggregate *)
<<<<<<< HEAD
  "substring" |> monomorphic text [text; int];
  "substring" |> monomorphic text [text; int; int];
  "substring_index" |> monomorphic text [text; text; int];
  "last_insert_id" |> monomorphic int [];
  "last_insert_id" |> monomorphic int [int];
  add_multi Type.(Coalesce (Var 0, Var 0)) "coalesce";
=======
  "substring" |> monomorphic Text [Text; Int];
  "substring" |> monomorphic Text [Text; Int; Int];
  "substring_index" |> monomorphic Text [Text; Text; Int];
  "last_insert_id" |> monomorphic Int [];
  "last_insert_id" |> monomorphic Int [Int];
  "uuid" |> monomorphic Text [];
  "uuid_short" |> monomorphic Int [];
  "is_uuid" |> monomorphic Bool [Text];
>>>>>>> 648d7060
  ()<|MERGE_RESOLUTION|>--- conflicted
+++ resolved
@@ -436,11 +436,7 @@
 | Update of table_name * assignments * expr option * order * param list (* where, order, limit *)
 | UpdateMulti of source list * assignments * expr option
 | Select of select_full
-<<<<<<< HEAD
-| CreateRoutine of string * Type.kind option * (string * Type.kind * expr option) list
-=======
-| CreateRoutine of table_name * Type.t option * (string * Type.t * expr option) list (* table_name represents possibly namespaced function name *)
->>>>>>> 648d7060
+| CreateRoutine of table_name * Type.kind option * (string * Type.kind * expr option) list (* table_name represents possibly namespaced function name *)
 
 (*
 open Schema
@@ -512,6 +508,7 @@
   let float = strict Float in
   let text = strict Text in
   let datetime = strict Datetime in
+  let bool = strict Bool in
   "count" |> add 0 (Group int); (* count( * ) - asterisk is treated as no parameters in parser *)
   "count" |> add 1 (Group int);
   "avg" |> add 1 (Group float);
@@ -537,21 +534,13 @@
   "unix_timestamp" |> monomorphic int [datetime];
   ["timestampdiff";"timestampadd"] ||> monomorphic int [strict @@ Unit `Interval;datetime;datetime];
   "any_value" |> add 1 (F (Var 0,[Var 0])); (* 'a -> 'a but not aggregate *)
-<<<<<<< HEAD
   "substring" |> monomorphic text [text; int];
   "substring" |> monomorphic text [text; int; int];
   "substring_index" |> monomorphic text [text; text; int];
   "last_insert_id" |> monomorphic int [];
   "last_insert_id" |> monomorphic int [int];
   add_multi Type.(Coalesce (Var 0, Var 0)) "coalesce";
-=======
-  "substring" |> monomorphic Text [Text; Int];
-  "substring" |> monomorphic Text [Text; Int; Int];
-  "substring_index" |> monomorphic Text [Text; Text; Int];
-  "last_insert_id" |> monomorphic Int [];
-  "last_insert_id" |> monomorphic Int [Int];
-  "uuid" |> monomorphic Text [];
-  "uuid_short" |> monomorphic Int [];
-  "is_uuid" |> monomorphic Bool [Text];
->>>>>>> 648d7060
+  "uuid" |> monomorphic text [];
+  "uuid_short" |> monomorphic int [];
+  "is_uuid" |> monomorphic bool [text];
   ()