/*
  Simple SQL parser
*/


%{
  open Printf
  open Sql.Constraint
  open Sql.Type
  open ListMore
  open Stmt
  open Syntax
  open Operators

  let params_of select = List.map (fun x -> `Param x) (snd select)

  let select_value select =
    let (s,p) = select in
    if (List.length s <> 1) then
      raise (RA.Schema.Error (s,"only one column allowed for SELECT operator in this expression"));
    params_of select

  let values_or_all table names =
    let schema = Tables.get_schema table in
    match names with
    | Some names -> RA.Schema.project names schema
    | None -> schema

%}

%token <int> INTEGER
%token <string> IDENT TEXT BLOB
%token <float> FLOAT
%token <Stmt.param_id> PARAM
%token <Sql.Type.t> FUNCTION
%token LPAREN RPAREN COMMA EOF DOT NULL
%token CONFLICT_ALGO
%token SELECT INSERT OR INTO CREATE UPDATE VIEW TABLE VALUES WHERE ASTERISK DISTINCT ALL ANY SOME
       LIMIT ORDER BY DESC ASC EQUAL DELETE FROM DEFAULT OFFSET SET JOIN LIKE_OP LIKE
       EXCL TILDE NOT TEST_NULL BETWEEN AND ESCAPE USING UNION EXCEPT INTERSECT AS
       CONCAT_OP JOIN_TYPE1 JOIN_TYPE2 NATURAL CROSS REPLACE IN GROUP HAVING
       UNIQUE PRIMARY KEY FOREIGN AUTOINCREMENT ON CONFLICT TEMPORARY IF EXISTS
       PRECISION UNSIGNED ZEROFILL VARYING CHARSET NATIONAL ASCII UNICODE COLLATE BINARY CHARACTER
       DATETIME_FUNC DATE TIME TIMESTAMP ALTER ADD COLUMN CASCADE RESTRICT DROP
       GLOBAL LOCAL VALUE REFERENCES CHECK CONSTRAINT IGNORED AFTER INDEX FULLTEXT FIRST
%token NUM_BINARY_OP PLUS MINUS COMPARISON_OP
%token T_INTEGER T_BLOB T_TEXT T_FLOAT T_BOOLEAN T_DATETIME

(*
%left COMMA_JOIN
%left JOIN_JOIN
*)
(* FIXME precedence of COMMA and JOIN *)

%left TEST_NULL
%left AND OR
%nonassoc EQUAL
%nonassoc NUM_BINARY_OP
%left PLUS MINUS
%left ASTERISK

%type <Syntax.expr> expr

%start <RA.Schema.t * Stmt.params * Stmt.kind> input

%%

input: statement EOF { $1 }

if_not_exists: IF NOT EXISTS { }
if_exists: IF EXISTS {}
temporary: either(GLOBAL,LOCAL)? TEMPORARY { }

statement: CREATE ioption(temporary) TABLE ioption(if_not_exists) name=IDENT schema=table_definition
              {
                Tables.add (name,schema);
                ([],[],Create name)
              }
         | ALTER TABLE name=IDENT action=alter_action
              {
                begin match action with
                | `Add (col,pos) -> Tables.alter_add name col pos
                | `Drop col -> Tables.alter_drop name col
                | `None -> ()
                end;
                ([],[],Alter name)
              }
         | DROP TABLE if_exists? name=IDENT
              {
                Tables.drop name;
                ([],[],Drop name)
              }
         | CREATE either(TABLE,VIEW) name=IDENT AS select=select_stmt
              {
                let (s,p) = select in
                Tables.add (name,s);
                ([],p,Create name)
              }
         | select_stmt
              { let (s,p) = $1 in s,p,Select }
         | insert_cmd table=IDENT names=sequence(IDENT)? VALUES values=sequence(expr)?
              {
                let expect = values_or_all table names in
                let params, values = match values with
                | None -> [], Some expect
                | Some values ->
                  let vl = List.length values in
                  let cl = List.length expect in
                  if vl <> cl then
                    failwith (sprintf "Expected %u expressions in VALUES list, %u provided" cl vl);
                  Syntax.params_of_assigns (Tables.get table) (List.combine (List.map (fun a -> a.RA.name) expect) values), None
                in
                [], params, Insert (values,table)
              }
         | insert_cmd table=IDENT names=sequence(IDENT)? select=maybe_parenth(select_stmt)
              {
                let (schema,params) = select in
                let expect = values_or_all table names in
                ignore (RA.Schema.compound expect schema); (* test equal types *)
                [], params, Insert(None,table)
              }
         | insert_cmd table=IDENT SET ss=separated_nonempty_list(COMMA,set_column)
              {
                let p1 = Syntax.params_of_assigns (Tables.get table) ss in
                [], p1, Insert (None,table)
              }
         | update_cmd table=IDENT SET ss=separated_nonempty_list(COMMA,set_column) w=where?
              {
                let t = Tables.get table in
                let p1 = Syntax.params_of_assigns t ss in
                let p2 = get_params_opt [t] (snd t) w in
                [], p1 @ p2, Update table
              }
         | DELETE FROM table=IDENT w=where?
              {
                let t = Tables.get table in
                let p = get_params_opt [t] (snd t) w in
                [], p, Delete table
              }

table_definition: t=sequence_(column_def1) table_def_done { List.filter_map (function `Attr a -> Some a | `Constraint _ -> None) t }
                | LIKE name=maybe_parenth(IDENT) { Tables.get name >> snd } (* mysql *)

(* ugly, can you fixme? *)
(* ignoring everything after RPAREN (NB one look-ahead token) *)
table_def_done: table_def_done1 RPAREN IGNORED* { Parser_state.mode_normal () }
table_def_done1: { Parser_state.mode_ignore () }

select_stmt: select_core other=list(preceded(compound_op,select_core)) o=loption(order) p4=loption(limit)
              {
                let (s1,p1,tbls) = $1 in
                let (s2l,p2l) = List.split (List.map (fun (s,p,_) -> s,p) other) in
                (* ignoring tables in compound statements - they cannot be used in ORDER BY *)
                let schema = List.fold_left RA.Schema.compound s1 s2l in
                let all_columns = (* ugly specially for ORDER BY *)
                  RA.Schema.make_unique
                  (List.fold_left RA.Schema.cross [] (schema :: (List.map snd tbls)))
                in
                let p3 = Syntax.get_params_l tbls all_columns o in
(*                 RA.Schema.check_unique schema; *)
                schema,(p1@(List.flatten p2l)@p3@p4)
              }

select_core: SELECT select_type? r=separated_nonempty_list(COMMA,column1)
             FROM t=table_list
             w=where?
             g=loption(group)
             h=having?
              {
                let (tbls,p2,joined_schema) = Syntax.join t in
                let p1 = Syntax.params_of_columns tbls joined_schema r in
                let p3 = Syntax.get_params_opt tbls joined_schema w in
                let p4 = Syntax.get_params_l tbls joined_schema g in
                let p5 = Syntax.get_params_opt tbls joined_schema h in
                (Syntax.infer_schema r tbls joined_schema, p1 @ p2 @ p3 @ p4 @ p5, tbls)
              }

table_list: src=source joins=join_source* { (src,joins) }

join_source: NATURAL maybe_join_type JOIN src=source { src,`Natural }
           | CROSS JOIN src=source { src,`Cross }
           | qualified_join src=source cond=join_cond { src,cond }

qualified_join: COMMA | maybe_join_type JOIN { }

join_cond: ON e=expr { `Search e }
         | USING l=sequence(IDENT) { `Using l }
         | (* *) { `Default }

source1: IDENT { Tables.get $1,[] }
       | LPAREN s=select_core RPAREN { let (s,p,_) = s in ("",s),p }

source: src=source1 alias=maybe_as
    {
      match alias with
      | Some name -> let ((n,s),p) = src in ((name,s),p)
      | None -> src
    }

insert_cmd: INSERT OR CONFLICT_ALGO INTO | INSERT INTO | REPLACE INTO { }

update_cmd: UPDATE {}
          | UPDATE OR CONFLICT_ALGO {} ;

select_type: DISTINCT | ALL { }

int_or_param: INTEGER { [] }
            | PARAM { [($1,Int)] }

limit: LIMIT p=int_or_param { p }
     | LIMIT p1=int_or_param COMMA p2=int_or_param { p1 @ p2 } (* Named? *)
     | LIMIT p1=int_or_param OFFSET p2=int_or_param { p1 @ p2 }

order: ORDER BY l=separated_nonempty_list(COMMA,terminated(expr,order_type?)) { l }
order_type: DESC | ASC { }

where: WHERE e=expr { e }
group: GROUP BY l=separated_nonempty_list(COMMA,expr) { l }
having: HAVING e=expr { e }

column1:
       | IDENT DOT ASTERISK { Syntax.AllOf $1 }
       | ASTERISK { Syntax.All }
       | e=expr m=maybe_as { Syntax.Expr (e,m) }

maybe_as: AS? name=IDENT { Some name }
        | { None }

maybe_parenth(X): x=X | LPAREN x=X RPAREN { x }

alter_action: ADD COLUMN? col=maybe_parenth(column_def) pos=alter_pos { `Add (col,pos) }
            | ADD index_type IDENT? sequence(IDENT) { `None }
            | DROP COLUMN? col=IDENT drop_behavior? { `Drop col } (* FIXME behavior? *)
index_type: INDEX | FULLTEXT { }
alter_pos: AFTER col=IDENT { `After col }
         | FIRST { `First }
         | { `Last }
drop_behavior: CASCADE | RESTRICT { }

column_def: name=IDENT t=sql_type? column_def_extra*
    { RA.attr name (match t with Some x -> x | None -> Int) }

column_def1: c=column_def { `Attr c }
           | pair(CONSTRAINT,IDENT)? c=table_constraint_1 { `Constraint c }

on_conflict: ON CONFLICT algo=CONFLICT_ALGO { algo }
column_def_extra: PRIMARY KEY { Some PrimaryKey }
                | NOT NULL { Some NotNull }
                | NULL { None }
                | UNIQUE { Some Unique }
                | AUTOINCREMENT { Some Autoincrement }
                | on_conflict { None }
                | CHECK LPAREN expr RPAREN { None }
                | DEFAULT default_value { None } (* FIXME check type with column *)
                | COLLATE IDENT { None }

default_value: literal_value | datetime_value { }

(* FIXME check columns *)
table_constraint_1:
      | some_key IDENT? key_arg { [] }
      | FOREIGN KEY IDENT? sequence(IDENT) REFERENCES IDENT sequence(IDENT)? { [] }
      | CHECK LPAREN expr RPAREN { [] }

some_key: UNIQUE KEY? | PRIMARY? KEY | FULLTEXT KEY { }
key_arg: LPAREN VALUE RPAREN | sequence(IDENT) { }

set_column: name=IDENT EQUAL e=expr { name,e }

(* expr: expr1 { $1 >> Syntax.expr_to_string >> prerr_endline; $1 } *)

anyall: ANY | ALL | SOME { }

mnot(X): NOT x = X | x = X { x }

expr:
<<<<<<< HEAD
     expr numeric_bin_op expr %prec PLUS { `Func (Int,[$1;$3]) }
    | expr boolean_bin_op expr %prec AND { `Func (Bool,[$1;$3]) }
    | e1=expr comparison_op anyall? e2=expr %prec EQUAL { `Func (Bool,[e1;e2]) }
    | expr CONCAT_OP expr { `Func (Text,[$1;$3]) }
    | e1=expr mnot(LIKE_OP) e2=expr e3=escape?
      { `Func (Any,(List.filter_valid [Some e1; Some e2; e3])) }
=======
     expr numeric_bin_op expr %prec PLUS { `Func ((Some Int),[$1;$3]) }
    | expr boolean_bin_op expr %prec AND { `Func ((Some Bool),[$1;$3]) }
    | e1=expr comparison_op anyall? e2=expr %prec EQUAL { `Func ((Some Bool),[e1;e2]) }
    | expr CONCAT_OP expr { `Func ((Some Text),[$1;$3]) }
    | e1=expr mnot(like) e2=expr e3=escape?
      { `Func (None,(List.filter_valid [Some e1; Some e2; e3])) }
>>>>>>> ffd4d107
    | unary_op expr { $2 }
    | LPAREN expr RPAREN { $2 }
    | IDENT { `Column ($1,None) }
    | t=IDENT DOT c=IDENT
    | IDENT DOT t=IDENT DOT c=IDENT { `Column (c,Some t) }
    | v=literal_value | v=datetime_value { v }
    | e1=expr mnot(IN) l=sequence(expr) { `Func (Any,e1::l) }
    | e1=expr mnot(IN) LPAREN select=select_stmt RPAREN
      {
        `Func (Any,e1::select_value select)
      }
    | e1=expr IN table=IDENT { Tables.check(table); e1 }
    | LPAREN select=select_stmt RPAREN
      {
        `Func (Any,select_value select)
      }
    | PARAM { `Param ($1,Any) }
    | f=FUNCTION LPAREN p=func_params RPAREN { `Func (f,p) }
    | expr TEST_NULL { $1 }
    | expr mnot(BETWEEN) expr AND expr { `Func (Int,[$1;$3;$5]) }
    | mnot(EXISTS) LPAREN select=select_stmt RPAREN { `Func (Bool,params_of select) }

like: LIKE | LIKE_OP { }

datetime_value: | DATETIME_FUNC | DATETIME_FUNC LPAREN INTEGER? RPAREN { `Value Datetime }

literal_value:
    | TEXT { `Value Text }
    | BLOB { `Value Blob }
    | INTEGER { `Value Int }
    | FLOAT { `Value Float }
    | DATE TEXT
    | TIME TEXT
    | TIMESTAMP TEXT { `Value Datetime }

expr_list: separated_nonempty_list(COMMA,expr) { $1 }
func_params: expr_list { $1 }
           | ASTERISK { [] }
           | (* *) { [] }
escape: ESCAPE expr { $2 }
numeric_bin_op: PLUS | MINUS | ASTERISK | NUM_BINARY_OP { }
comparison_op: EQUAL | COMPARISON_OP { }
boolean_bin_op: AND | OR { }

unary_op: EXCL { }
        | PLUS { }
        | MINUS { }
        | TILDE { }
        | NOT { }

sql_type_flavor: T_INTEGER UNSIGNED? ZEROFILL? { Int }
               | binary { Blob }
               | NATIONAL? text VARYING? charset? collate? { Text }
               | T_FLOAT PRECISION? { Float }
               | T_BOOLEAN { Bool }
               | T_DATETIME | DATE | TIME | TIMESTAMP { Datetime }

binary: T_BLOB | BINARY | BINARY VARYING { }
text: T_TEXT | CHARACTER { }

%inline either(X,Y): X | Y { }
(* (x1,x2,...,xn) *)
%inline sequence_(X): LPAREN l=separated_nonempty_list(COMMA,X) { l }
%inline sequence(X): l=sequence_(X) RPAREN { l }

charset: CHARSET either(IDENT,BINARY) | CHARACTER SET either(IDENT,BINARY) | ASCII | UNICODE { }
collate: COLLATE IDENT { }

sql_type: t=sql_type_flavor
        | t=sql_type_flavor LPAREN INTEGER RPAREN UNSIGNED?
        | t=sql_type_flavor LPAREN INTEGER COMMA INTEGER RPAREN
        { t }

compound_op: UNION ALL? | EXCEPT | INTERSECT { }

maybe_join_type: JOIN_TYPE1? JOIN_TYPE2? { }<|MERGE_RESOLUTION|>--- conflicted
+++ resolved
@@ -274,21 +274,12 @@
 mnot(X): NOT x = X | x = X { x }
 
 expr:
-<<<<<<< HEAD
      expr numeric_bin_op expr %prec PLUS { `Func (Int,[$1;$3]) }
     | expr boolean_bin_op expr %prec AND { `Func (Bool,[$1;$3]) }
     | e1=expr comparison_op anyall? e2=expr %prec EQUAL { `Func (Bool,[e1;e2]) }
     | expr CONCAT_OP expr { `Func (Text,[$1;$3]) }
-    | e1=expr mnot(LIKE_OP) e2=expr e3=escape?
+    | e1=expr mnot(like) e2=expr e3=escape?
       { `Func (Any,(List.filter_valid [Some e1; Some e2; e3])) }
-=======
-     expr numeric_bin_op expr %prec PLUS { `Func ((Some Int),[$1;$3]) }
-    | expr boolean_bin_op expr %prec AND { `Func ((Some Bool),[$1;$3]) }
-    | e1=expr comparison_op anyall? e2=expr %prec EQUAL { `Func ((Some Bool),[e1;e2]) }
-    | expr CONCAT_OP expr { `Func ((Some Text),[$1;$3]) }
-    | e1=expr mnot(like) e2=expr e3=escape?
-      { `Func (None,(List.filter_valid [Some e1; Some e2; e3])) }
->>>>>>> ffd4d107
     | unary_op expr { $2 }
     | LPAREN expr RPAREN { $2 }
     | IDENT { `Column ($1,None) }
