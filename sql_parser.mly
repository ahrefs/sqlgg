/*
  Simple SQL parser
*/


%{
  open Printf
  open Sql
  open Sql.Type
  open ListMore
  open Stmt
  open Syntax
  open Operators

  let def_param_name name (id,t) =
    let name =
    match id with
    | Next | Numbered _ -> name
    | Named x -> x
    in
    (Named name,t)

  (* FIXME order of columns *)
  (* FIXME explicitly qualified columns in ON clause *)
  (* FIXME reduce scheme according to NATURAL JOIN or USING *)
  let do_join (tables,params) ((table1,params1),el) =
(*     let (name1,scheme1) = table1 in *)
    let tables = table1::tables in
    let p = Syntax.get_params_l tables el in
(*     let scheme = RA.Scheme.cross scheme scheme1 in *)
    tables,params @ params1 @ p
%}

%token <int> INTEGER
%token <string> IDENT TEXT BLOB
%token <Stmt.param_id> PARAM
%token <Sql.Type.t option> FUNCTION
%token LPAREN RPAREN COMMA EOF DOT NULL
%token CONFLICT_ALGO
%token SELECT INSERT OR INTO CREATE UPDATE TABLE VALUES WHERE ASTERISK DISTINCT ALL
       LIMIT ORDER BY DESC ASC EQUAL DELETE FROM DEFAULT OFFSET SET JOIN LIKE_OP
       EXCL TILDE NOT TEST_NULL BETWEEN AND ESCAPE USING UNION EXCEPT INTERSECT AS
       CONCAT_OP JOIN_TYPE1 JOIN_TYPE2 NATURAL REPLACE IN GROUP HAVING
%token UNIQUE PRIMARY KEY AUTOINCREMENT ON CONFLICT
%token NUM_BINARY_OP PLUS MINUS
%token T_INTEGER T_BLOB T_TEXT T_FLOAT T_BOOLEAN

(*
%left COMMA_JOIN
%left JOIN_JOIN
*)
(* FIXME precedence of COMMA and JOIN *)

%left TEST_NULL
%left AND OR
%nonassoc EQUAL
%nonassoc NUM_BINARY_OP
%left PLUS MINUS
%left ASTERISK

%type <Syntax.expr> expr

%start <RA.Scheme.t * Stmt.params * Stmt.kind> input

%%

input: statement EOF { $1 } ;

statement: CREATE TABLE name=IDENT LPAREN scheme=column_defs RPAREN
              { let () = Tables.add (name,scheme) in ([],[],Create name) }
         | CREATE TABLE name=IDENT AS select=select_stmt
              {
                let (s,p) = select in
                Tables.add (name,s);
                ([],p,Create name)
              }
         | select_stmt
              { let (s,p) = $1 in s,p,Select }
         | insert_cmd table=IDENT cols=columns_list? VALUES
              {
                let s = Tables.get_scheme table in
                let s = match cols with
                  | Some cols -> RA.Scheme.project cols s
                  | None -> s
                in
                let p = Syntax.scheme_as_params s in
                [],p,Insert table
              }
         | update_cmd table=IDENT SET assignments=separated_nonempty_list(COMMA,set_column) w=where?
              {
                let t = Tables.get table in
                let p2 = get_params_opt [t] w in
                let (cols,exprs) = List.split assignments in
                let _ = RA.Scheme.project cols (snd t) in (* validates columns *)
                let p1 = Syntax.get_params_l [t] exprs in
                [], p1 @ p2, Update table
              }
         | DELETE FROM table=IDENT w=where?
              {
                let p = get_params_opt [Tables.get table] w in
                [], p, Delete table
              }

columns_list: LPAREN cols=separated_nonempty_list(COMMA,IDENT) RPAREN { cols }

select_stmt: select_core list(preceded(compound_op,select_core)) o=loption(order) p4=loption(limit)
              {
                let (s1,p1,tbls) = $1 in
                let (s2l,p2l) = List.split (List.map (fun (s,p,_) -> s,p) $2) in
                (* ignoring tables in compound statements - they cannot be used in ORDER BY *)
                let p3 = Syntax.get_params_l tbls o in
                let scheme = List.fold_left RA.Scheme.compound s1 s2l in
                RA.Scheme.check_unique scheme;
                scheme,(p1@(List.flatten p2l)@p3@p4)
              }

select_core: SELECT select_type? r=separated_nonempty_list(COMMA,column1)
             FROM t=table_list
             w=where?
             g=loption(group)
             h=having?
              {
                let (tbls,p2) = t in
                let p1 = Syntax.params_of_columns tbls r in
                let p3 = Syntax.get_params_opt tbls w in
                let p4 = Syntax.get_params_l tbls g in
                let p5 = Syntax.get_params_opt tbls h in
                (Syntax.get_scheme r tbls, p1 @ p2 @ p3 @ p4 @ p5, tbls)
              }

<<<<<<< HEAD
table_list: src=source joins=join_source* 
  { 
    let (t,p) = src in 
    List.fold_left do_join ([t],p) joins 
  }
join_source: join_op src=source el=loption(join_args) { src,el }
=======
table_list: source join_source*
    {
      let (s,p) = List.split $2 in
      (fst $1::s, List.flatten (snd $1::p))
    }
join_source: join_op s=source p=loption(join_args)
    {
      (* FIXME more tables in scope *)
      (fst s,snd s @ Syntax.get_params_l [fst s] p)
    }
>>>>>>> 042db4a1
source1: IDENT { Tables.get $1,[] }
       | LPAREN s=select_core RPAREN { let (s,p,_) = s in ("",s),p }
source: src=source1 alias=preceded(AS,IDENT)?
    {
      match alias with
      | Some name -> let ((n,s),p) = src in ((name,s),p)
      | None -> src
    }
join_op: COMMA | NATURAL? JOIN_TYPE1? JOIN_TYPE2? JOIN { }
join_args: ON e=expr { [e] }
         | USING LPAREN l=separated_nonempty_list(COMMA,IDENT) RPAREN { List.map (fun name -> `Column (name,None)) l }

insert_cmd: INSERT OR CONFLICT_ALGO INTO | INSERT INTO | REPLACE INTO { }

update_cmd: UPDATE {}
          | UPDATE OR CONFLICT_ALGO {} ;

select_type: DISTINCT | ALL { }

int_or_param: INTEGER { [] }
            | PARAM { [($1,Some Sql.Type.Int)] }

limit: LIMIT p=int_or_param { p }
     | LIMIT p1=int_or_param COMMA p2=int_or_param { p1 @ p2 }
     | LIMIT p1=int_or_param OFFSET p2=int_or_param { p1 @ p2 }

order: ORDER BY l=separated_nonempty_list(COMMA,terminated(expr,order_type?)) { l }
order_type: DESC | ASC { }

where: WHERE e=expr { e }
group: GROUP BY l=separated_nonempty_list(COMMA,expr) { l }
having: HAVING e=expr { e }

column1:
       | IDENT DOT ASTERISK { Syntax.AllOf $1 }
       | ASTERISK { Syntax.All }
       | expr maybe_as { let e = $1 in Syntax.Expr (e,$2) }

maybe_as: AS? name=IDENT { Some name }
        | { None }

column_defs: separated_nonempty_list(COMMA,column_def1) { $1 }
column_def1: name=IDENT t=sql_type? column_def_extra* { RA.attr name (match t with Some t -> t | None -> Type.Int) }
column_def_extra: PRIMARY KEY { Some Constraint.PrimaryKey }
                | NOT NULL { Some Constraint.NotNull }
                | UNIQUE { Some Constraint.Unique }
                | AUTOINCREMENT { Some Constraint.Autoincrement }
                | ON CONFLICT CONFLICT_ALGO { None }
                | DEFAULT INTEGER { None }

set_column: name=IDENT EQUAL e=expr { name,e }

(* expr: expr1 { $1 >> Syntax.expr_to_string >> prerr_endline; $1 } *)

mnot(X): NOT x = X | x = X { x }

expr:
     expr numeric_bin_op expr %prec PLUS { `Func ((Some Int),[$1;$3]) }
    | expr boolean_bin_op expr %prec AND { `Func ((Some Int),[$1;$3]) }
    | expr CONCAT_OP expr { `Func ((Some Text),[$1;$3]) }
    | e1=expr mnot(LIKE_OP) e2=expr e3=escape?
      { `Func (None,(List.filter_valid [Some e1; Some e2; e3])) }
    | unary_op expr { $2 }
    | LPAREN expr RPAREN { $2 }
    | IDENT { `Column ($1,None) }
    | t=IDENT DOT c=IDENT
    | IDENT DOT t=IDENT DOT c=IDENT { `Column (c,Some t) }
    | INTEGER { `Value Int }
    | e1=expr mnot(IN) LPAREN l=separated_nonempty_list(COMMA,expr) RPAREN { `Func (None,e1::l) }
    | e1=expr mnot(IN) LPAREN select=select_stmt RPAREN
      {
        let (s,p) = select in
        if (List.length s <> 1) then
          raise (RA.Scheme.Error (s,"only one column allowed for IN operator"));
        let l = List.map (fun x -> `Param x) p in
        `Func (None,e1::l)
      }
    | e1=expr IN table=IDENT { Tables.check(table); e1 }
(*     | FLOAT { `Value Float } *)
    | TEXT { `Value Text }
    | BLOB { `Value Blob }
    | PARAM { `Param ($1,None) }
    | FUNCTION LPAREN func_params RPAREN { `Func ($1,$3) }
    | expr TEST_NULL { $1 }
    | expr BETWEEN expr AND expr { `Func ((Some Int),[$1;$3;$5]) }

expr_list: separated_nonempty_list(COMMA,expr) { $1 }
func_params: expr_list { $1 }
           | ASTERISK { [] } ;
escape: ESCAPE expr { $2 }
numeric_bin_op: EQUAL | PLUS | MINUS | ASTERISK | NUM_BINARY_OP { }
boolean_bin_op: AND | OR { }

unary_op: EXCL { }
        | PLUS { }
        | MINUS { }
        | TILDE { }
        | NOT { }

sql_type_flavor: T_INTEGER  { Type.Int }
               | T_BLOB { Type.Blob }
               | T_TEXT { Type.Text }
               | T_FLOAT { Type.Float }
               | T_BOOLEAN { Type.Bool }

sql_type: t=sql_type_flavor
        | t=sql_type_flavor LPAREN INTEGER RPAREN
        | t=sql_type_flavor LPAREN INTEGER COMMA INTEGER RPAREN
        { t }

compound_op: UNION ALL? | EXCEPT | INTERSECT { }
<|MERGE_RESOLUTION|>--- conflicted
+++ resolved
@@ -128,25 +128,12 @@
                 (Syntax.get_scheme r tbls, p1 @ p2 @ p3 @ p4 @ p5, tbls)
               }
 
-<<<<<<< HEAD
 table_list: src=source joins=join_source* 
   { 
     let (t,p) = src in 
     List.fold_left do_join ([t],p) joins 
   }
 join_source: join_op src=source el=loption(join_args) { src,el }
-=======
-table_list: source join_source*
-    {
-      let (s,p) = List.split $2 in
-      (fst $1::s, List.flatten (snd $1::p))
-    }
-join_source: join_op s=source p=loption(join_args)
-    {
-      (* FIXME more tables in scope *)
-      (fst s,snd s @ Syntax.get_params_l [fst s] p)
-    }
->>>>>>> 042db4a1
 source1: IDENT { Tables.get $1,[] }
        | LPAREN s=select_core RPAREN { let (s,p,_) = s in ("",s),p }
 source: src=source1 alias=preceded(AS,IDENT)?
